#ifndef FUNCNODE_H
#define FUNCNODE_H

#include "Node.h"
#include <cmath>
#include <stdexcept>
using namespace std;

class SinNode : public Node {
private:
    unique_ptr<Node> child;

public:
    SinNode(unique_ptr<Node> arg)
        : child(move(arg)) {}

    double evaluate(const map<string, double>& variables) const override {
        return sin(child->evaluate(variables));
    }
    Node* clone() const override {
        return new SinNode(unique_ptr<Node>(child->clone()));
    }
};

class CosNode : public Node {
private:
    unique_ptr<Node> child;

public:
    CosNode(unique_ptr<Node> arg)
        : child(move(arg)) {}

    double evaluate(const map<string, double>& variables) const override {
        return cos(child->evaluate(variables));
    }
    Node* clone() const override {
        return new CosNode(unique_ptr<Node>(child->clone()));
    }
};

class TanNode : public Node {
private:
    unique_ptr<Node> child;

public:
    TanNode(unique_ptr<Node> arg)
        : child(move(arg)) {}

    double evaluate(const map<string, double>& variables) const override {
        return tan(child->evaluate(variables));
    }
    Node* clone() const override {
        return new TanNode(unique_ptr<Node>(child->clone()));
    }
};

class ArcSinNode : public Node {
private:
    unique_ptr<Node> child;

public:
    ArcSinNode(unique_ptr<Node> arg)
        : child(move(arg)) {}

    double evaluate(const map<string, double>& variables) const override {
        return asin(child->evaluate(variables));
    }
    Node* clone() const override {
        return new ArcSinNode(unique_ptr<Node>(child->clone()));
    }
};

class ArcCosNode : public Node {
private:
    unique_ptr<Node> child;

public:
    ArcCosNode(unique_ptr<Node> arg)
        : child(move(arg)) {}

    double evaluate(const map<string, double>& variables) const override {
        return acos(child->evaluate(variables));
    }
    Node* clone() const override {
        return new ArcCosNode(unique_ptr<Node>(child->clone()));
    }
};

class ArcTanNode : public Node {
private:
    unique_ptr<Node> child;

public:
    ArcTanNode(unique_ptr<Node> arg)
        : child(move(arg)) {}

    double evaluate(const map<string, double>& variables) const override {
        return atan(child->evaluate(variables));
    }
    Node* clone() const override {
        return new ArcTanNode(unique_ptr<Node>(child->clone()));
    }
};

class ExpNode : public Node {
private:
    unique_ptr<Node> child;

public:
    ExpNode(unique_ptr<Node> arg)
        : child(move(arg)) {}

    double evaluate(const map<string, double>& variables) const override {
        return exp(child->evaluate(variables));
    }
    Node* clone() const override {
        return new ExpNode(unique_ptr<Node>(child->clone()));
    }
};

class LnNode : public Node {
private:
    unique_ptr<Node> child;

public:
    LnNode(unique_ptr<Node> arg)
        : child(move(arg)) {}

    double evaluate(const map<string, double>& variables) const override {
        double val = child->evaluate(variables);
        if (val <= 0.0) {
            throw runtime_error("Logarithm of non-positive value");
        }
        return log(val);
    }
    Node* clone() const override {
        return new LnNode(unique_ptr<Node>(child->clone()));
    }
};

class LogTenNode : public Node {
private:
    unique_ptr<Node> child;

public:
    LogTenNode(unique_ptr<Node> arg)
        : child(move(arg)) {}

    double evaluate(const map<string, double>& variables) const override {
        double val = child->evaluate(variables);
        if (val <= 0.0) {
            throw runtime_error("Logarithm of non-positive value");
        }
        return log10(val);
    }
    Node* clone() const override {
        return new LogTenNode(unique_ptr<Node>(child->clone()));
    }
};

class LogNode : public Node {
private:
    unique_ptr<Node> val;
    unique_ptr<Node> base;

public:
    LogNode(unique_ptr<Node> value, unique_ptr<Node> base)
        : val(move(value)), base(move(base)) {}

    double evaluate(const map<string, double>& variables) const override {
        double baseValue = base->evaluate(variables);
        if (baseValue == 1.0) {
            throw runtime_error("Logarithm base cannot be 1");
        }
        if (baseValue <= 0.0 || val->evaluate(variables) <= 0.0) {
            throw runtime_error("Logarithm of non-positive value");
        }
        return log(val->evaluate(variables)) / log(baseValue);
    }

    Node* clone() const override {
        return new LogNode(unique_ptr<Node>(val->clone()), unique_ptr<Node>(base->clone()));
    }
};


class SqrtNode : public Node {
private:
    unique_ptr<Node> child;

public:
    SqrtNode(unique_ptr<Node> arg)
        : child(move(arg)) {}

    double evaluate(const map<string, double>& variables) const override {
        double val = child->evaluate(variables);
        if (val < 0.0) {
            throw runtime_error("Square root of negative value");
        }
        return sqrt(val);
    }

    Node* clone() const override {
        return new SqrtNode(unique_ptr<Node>(child->clone()));
    }
};

<<<<<<< HEAD

=======
>>>>>>> c77c5d50
#endif // FUNCNODE_H<|MERGE_RESOLUTION|>--- conflicted
+++ resolved
@@ -205,8 +205,4 @@
     }
 };
 
-<<<<<<< HEAD
-
-=======
->>>>>>> c77c5d50
 #endif // FUNCNODE_H